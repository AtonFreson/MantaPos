--- conflicted
+++ resolved
@@ -1,1014 +1,1006 @@
-import json
-import numpy as np
-import pandas as pd
-from scipy.interpolate import interp1d
-import matplotlib.pyplot as plt
-from collections import defaultdict
-import os
-import pprint
-import datetime
-import numpy as np
-
-timestamp_lines = 0
-
-def compute_pos_from_accel(accelerations: np.ndarray, timestamps: np.ndarray, start_pos: float) -> np.ndarray:
-    """
-    Compute positions by integrating acceleration twice.
-
-    Parameters:
-    - accelerations: numpy array of acceleration values in m/s².
-    - timestamps: numpy array of unixtime timestamps in milliseconds.
-    - start_pos: starting position in meters.
-
-    Returns:
-    - positions: numpy array of position values in meters corresponding to the timestamps.
-    """
-    # Ensure the input arrays have the same length.
-    if accelerations.shape[0] != timestamps.shape[0]:
-        raise ValueError("The acceleration and timestamp arrays must have the same length.")
-
-    n = len(accelerations)
-    velocities = np.empty(n)
-    positions = np.empty(n)
-    
-    # Assume initial velocity is 0 m/s.
-    velocities[0] = 0.0
-    positions[0] = start_pos
-    
-    # Loop through each time interval, using the trapezoidal rule.
-    for i in range(1, n):
-        # Convert time difference from milliseconds to seconds.
-        dt = (timestamps[i] - timestamps[i-1]) / 1000.0
-        if dt > 10: # Ignore time differences larger than 10 seconds
-            print(f"Warning: Large time difference detected: {dt}s. Assuming velocity, position reset.")
-            velocities[i-1] = 0.0
-            positions[i-1] = start_pos
-            velocities[i] = 0.0
-            positions[i] = start_pos
-            continue
-        
-        # Integrate acceleration to update velocity.
-        velocities[i] = velocities[i-1] + 0.5 * (accelerations[i-1] + accelerations[i]) * dt
-        
-        # Integrate velocity to update position.
-        positions[i] = positions[i-1] + 0.5 * (velocities[i-1] + velocities[i]) * dt
-    
-    return positions
-
-class DataProcessor:
-    """
-    A class to process and align various sensor data from JSON recordings.
-    Supports data extraction, alignment, visualization, and export.
-    """
-
-    def __init__(self, file_paths=None):
-        """Initialize the DataProcessor with optional file paths."""
-        self.file_paths = file_paths
-        self.data = None
-        self.extracted_data = {}
-        self.aligned_data = None
-
-    def load_data(self, file_paths=None):
-        """Load and combine JSON data from multiple files."""
-        if file_paths:
-            self.file_paths = file_paths
-
-        if not self.file_paths:
-            raise ValueError("File paths not provided.")
-        
-        files_with_timestamp = []
-        for file in self.file_paths:
-            try:
-                # Check if file exists before trying to open
-                if not os.path.exists(file):
-                    raise FileNotFoundError(f"Error: File not found at {file}")
-                with open(file, 'r', encoding='utf-8') as f:
-                    first_line = f.readline()
-                    ts_str = first_line[30:30+26]
-                    ts =  datetime.datetime.strptime(ts_str, "%Y-%m-%dT%H:%M:%S.%f")
-                files_with_timestamp.append((file, ts))
-            except Exception as e:
-                print(f"Error reading timestamp from {file}: {e}")
-
-        print("Sorting files by timestamp...")
-        files_with_timestamp.sort(key=lambda x: x[1])
-
-        combined_data = []
-        try:  
-            for file, _ in files_with_timestamp:
-                with open(file, 'r', encoding='utf-8') as f:
-                    for line in f:
-                        if line.strip():
-                            combined_data.append(json.loads(line))
-            self.data = combined_data
-
-            # Print the number of records loaded and from which files
-            print(f"Loaded {len(self.data)} records from {len(files_with_timestamp)} file{'s' if len(files_with_timestamp) > 1 else ''}:", end=" ")
-            files_str = ""
-            for file, _ in files_with_timestamp[:min(4, len(files_with_timestamp))]: # Limit to 5 files for printing]
-                files_str += f"'{file[11:]}', "
-            if len(files_with_timestamp) < 5:
-                print(files_str[:-2])
-            else:
-                print(f"{files_str[:-2]}...")
-
-            return True
-        except json.JSONDecodeError as e:
-            # Try to find the line number
-            error_line = -1
-            try:
-                with open(file, 'r') as f_err:
-                    for i, _ in enumerate(f_err):
-                        if i + 1 == e.lineno:
-                            break
-                    error_line = e.lineno
-            except Exception:
-                pass # Ignore errors trying to find the line
-            if error_line > 0:
-                raise ValueError(f"Error decoding JSON in file '{file}' at line {error_line}: {e}")
-            else:
-                raise ValueError(f"Error decoding JSON in file '{file}': {e}")
-        except Exception as e: # Catch other potential file reading errors
-            raise IOError(f"Error reading file '{self.file_path}': {e}")
-
-    def process_data_timings(self, debug_print=""):
-        """
-        Analyze the timing of the data and print debug information.
-        Returns the averaged timestamps that tries to assume a camera timestamp.
-        Parameters:
-        - debug_print: If "all", prints detailed debug information. If "result", prints summary statistics.
-        """
-        if not self.data:
-            raise ValueError("No data loaded. Call load_data() first.")
-
-        data_types = defaultdict(int)
-        cam_fpss = []
-        recv_times = []
-        cam_timestamps = []
-        time_step = []
-        last_camera_timestamp = 1741266898664
-
-        # Analyze the structure of the JSON data
-        for item in self.data:
-            mpu_unit = item.get('mpu_unit', 'N/A')
-            prefix = f"mpu{mpu_unit}." if mpu_unit != 'N/A' else ""
-            
-            # Printing the unit 4 time differences for debugging
-            if mpu_unit == 4:
-                cam_fpss.append(item['camera']['fps'])
-                recv_times.append(int(datetime.datetime.fromisoformat(item.get('recv_time')).timestamp() * 1000))
-                cam_timestamps.append(item['camera']['timestamp'])
-
-                time_step.append(cam_timestamps[-1] - last_camera_timestamp)
-                if time_step[-1] < 0:
-                    cam_timestamps[-1] += 1000
-                    last_camera_timestamp = cam_timestamps[-1]//1000 * 1000
-                else:
-                    last_camera_timestamp = cam_timestamps[-1]
-
-            for key, value in item.items():
-                if key in ['mpu_unit', 'recv_time', 'packet_number']:
-                    data_types[key] += 1
-                elif isinstance(value, dict):
-                    if key == 'imu': # Special handling for nested IMU
-                        if 'acceleration' in value and isinstance(value['acceleration'], dict):
-                            for subkey in value['acceleration'].keys():
-                                data_types[f"{prefix}imu.acceleration.{subkey}"] += 1
-                        if 'gyroscope' in value and isinstance(value['gyroscope'], dict):
-                            for subkey in value['gyroscope'].keys():
-                                data_types[f"{prefix}imu.gyroscope.{subkey}"] += 1
-                         # Add timestamp if present
-                        if 'timestamp' in value:
-                            data_types[f"{prefix}imu.timestamp"] += 1
-                    else: # Generic dictionary handling
-                        for subkey in value.keys():
-                            # Handle nested position/rotation in camera data
-                            if isinstance(value[subkey], dict) and ('position' in value[subkey] or 'rotation' in value[subkey]):
-                                 for subsubkey in value[subkey].keys():
-                                    data_types[f"{prefix}{key}.{subkey}.{subsubkey}"] += 1
-                            # Handle lists like position/rotation directly under camera_pos_X
-                            elif isinstance(value[subkey], list) and subkey in ['position', 'rotation']:
-                                data_types[f"{prefix}{key}.{subkey} (list)"] += 1
-                            else:
-                                data_types[f"{prefix}{key}.{subkey}"] += 1
-                else:
-                    data_types[f"{prefix}{key}"] += 1
-
-        # Print timestep debug data
-        mean_recv_camera = int(np.mean(np.array(recv_times)-np.array(cam_timestamps)))
-        recv_times = np.array(recv_times) - mean_recv_camera
-
-        #ref_timestamps = np.copy(cam_timestamps)
-        ref_timestamps = np.copy(recv_times) # referencing receiver timestamps seems more reliable
-        avg_timestep = 1000/np.mean(cam_fpss)
-        avg_timestamps = [ref_timestamps[0]-1]
-        for i in range(1, len(ref_timestamps)):
-            avg_timestamps.append(avg_timestamps[i-1] + avg_timestep)
-            while avg_timestamps[i] + avg_timestep < ref_timestamps[i]:
-                avg_timestamps[i] += avg_timestep
-
-        avg_timestamps = np.array(avg_timestamps)
-        avg_timestamps = np.round(avg_timestamps)
-        avg_timestamps = avg_timestamps.astype(int)
-        
-        for i in range(len(cam_fpss)):
-            if debug_print == "all":
-                print(f"cam_fps-mean: {(cam_fpss[i]-np.mean(cam_fpss)):+3.4f}Hz, time_step_cam: {time_step[i]:4d}ms, time_step_recv: {recv_times[i]-recv_times[i-1]:4d}ms, time_step_avg: {avg_timestamps[i]-avg_timestamps[i-1]:4d}, recv-camera: {(recv_times[i]-cam_timestamps[i]):4d}ms, avg-camera: {(avg_timestamps[i]-cam_timestamps[i]):4d}ms, avg-recv: {(avg_timestamps[i]-recv_times[i]):4d}ms", end="")
-                
-                # Check for positive difference
-                if avg_timestamps[i] > ref_timestamps[i]:
-                    print("     <- Warning: camera time after PC")
-                else:
-                    print("")
-            elif avg_timestamps[i] > ref_timestamps[i]:
-                print(f"Warning: camera time after PC at index {i} & time {ref_timestamps[i]}")
-
-        if len(cam_fpss) > 0 and debug_print == "result":
-            print(f"\nMean fps: {np.mean(cam_fpss):3.3f} +- {np.std(cam_fpss):3.3f}Hz\
-                  \n -> Avg cam timestep: {avg_timestep:.4f}ms\
-                  \n\nMean recv-camera: {mean_recv_camera} +- {np.std(np.array(recv_times)-np.array(cam_timestamps)):.2f}ms\
-                  \nMean avg-camera: {np.mean(avg_timestamps-np.array(cam_timestamps)):.4f} +- {np.std(avg_timestamps-np.array(cam_timestamps)):.4f}ms\
-                  \nMean avg-recv: {np.mean(avg_timestamps-np.array(recv_times)):.4f} +- {np.std(avg_timestamps-np.array(recv_times)):.4f}ms")
-        
-        # Sort for readability
-        return avg_timestamps
-
-    def extract_all_data(self):
-        """Extract all available sensor data and organize by type and MPU unit."""
-        if not self.data:
-            raise ValueError("No data loaded. Call load_data() first.")
-
-        # Reset extracted data
-        self.extracted_data = {}
-
-        # Process all items
-        for item in self.data:
-            mpu_unit = item.get('mpu_unit') # Can be None if mpu_unit is missing
-
-            # Skip items without mpu_unit if we decide to require it
-            # For now, allow None mpu_unit to be grouped separately if needed
-            # MPU key will be 'mpuNone' if mpu_unit is None, handled by _ensure_dict_in_extracted_data
-
-            # Iterate through all top-level keys in the JSON object
-            for top_key, top_value in item.items():
-                # Skip metadata fields we don't want to treat as sensors
-                if top_key in ['mpu_unit', 'recv_time', 'packet_number']:
-                    continue
-
-                # Process dictionary values (potential sensor groups)
-                if isinstance(top_value, dict):
-                    # --- Special Handling for IMU ---
-                    if top_key == 'imu':
-                        imu_timestamp = top_value.get('timestamp')
-                        if imu_timestamp is None:
-                            # print(f"Warning: IMU data missing timestamp in record: {item}")
-                            continue # Skip IMU record if no timestamp
-
-                        # Process acceleration
-                        if 'acceleration' in top_value and isinstance(top_value['acceleration'], dict):
-                            accel_data = self._ensure_dict_in_extracted_data('acceleration', mpu_unit)
-                            # Append the shared IMU timestamp
-                            if 'timestamp' not in accel_data: accel_data['timestamp'] = []
-                            accel_data['timestamp'].append(imu_timestamp)
-                            # Append axis values
-                            for axis, value in top_value['acceleration'].items():
-                                if axis not in accel_data: accel_data[axis] = []
-                                accel_data[axis].append(value)
-
-                        # Process gyroscope
-                        if 'gyroscope' in top_value and isinstance(top_value['gyroscope'], dict):
-                            gyro_data = self._ensure_dict_in_extracted_data('gyroscope', mpu_unit)
-                            # Append the shared IMU timestamp
-                            if 'timestamp' not in gyro_data: gyro_data['timestamp'] = []
-                            gyro_data['timestamp'].append(imu_timestamp)
-                            # Append axis values
-                            for axis, value in top_value['gyroscope'].items():
-                                if axis not in gyro_data: gyro_data[axis] = []
-                                gyro_data[axis].append(value)
-                        # Add any other potential direct children of 'imu' here if needed
-
-                    # --- Generic Handling for Other Dictionary Data ---
-                    # Covers: encoder, temperature, pressure, ptp, camera, global_pos, camera_pos_*
-                    else:
-                        sensor_type = top_key
-                        sensor_data = self._ensure_dict_in_extracted_data(sensor_type, mpu_unit)
-
-                        # if 'sensor_type' is camera_pos_*, get time from the camera
-                        if sensor_type.startswith('camera_pos_'):
-                            # Use the camera's timestamp for this sensor group
-                            if 'camera' in item and 'timestamp' in item['camera']:
-                                if 'timestamp' not in sensor_data: sensor_data['timestamp'] = []
-                                sensor_data['timestamp'].append(item['camera']['timestamp'])
-                            else:
-                                print(f"Warning: Camera position data missing timestamp in record: {item}")
-                                continue
-
-                        # Append all key-value pairs from the dictionary
-                        for subkey, subvalue in top_value.items():
-                            if subkey not in sensor_data:
-                                sensor_data[subkey] = []
-                            sensor_data[subkey].append(subvalue)
-
-        # Convert all collected data lists to numpy arrays for easier processing
-        self._convert_lists_to_arrays()
-        
-        # Compute integ_pos.x for IMU using acceleration.x from the 'acceleration' sensor group.
-        for mpu_key, mpu_data in self.extracted_data.items():
-            if 'acceleration' in mpu_data:
-                accel_data = mpu_data['acceleration']
-                for direction in ['x', 'y', 'z']:
-                    if 'timestamp' in accel_data and direction in accel_data:
-                        ts = accel_data['timestamp']
-                        a_dir = accel_data[direction]#.copy() # Copy to avoid modifying original data
-                        
-                        # Center the acceleration data around 0 for integration
-                        #a_dir -= np.mean(a_dir)
-                        a_dir -= np.median(a_dir)
-                        
-                        if isinstance(ts, np.ndarray) and len(ts) > 1 and isinstance(a_dir, np.ndarray) and len(a_dir) == len(ts):
-                            try:
-                                pos_dir = compute_pos_from_accel(a_dir.astype(float), ts.astype(float), start_pos=0.0)
-                                # Add computed integ_pos.x to new 'imu' key
-                                if 'integ_pos' not in mpu_data:
-                                    mpu_data['integ_pos'] = {}
-                                mpu_data['integ_pos'][direction] = pos_dir
-                                if 'timestamp' not in mpu_data['integ_pos']:
-                                    mpu_data['integ_pos']['timestamp'] = ts
-                            except Exception as e:
-                                print(f"Error computing position for {mpu_key}: {e}")
-
-        return self.extracted_data
-
-    def _ensure_dict_in_extracted_data(self, sensor_type, mpu_unit=None):
-        """Ensure that the dictionary structure exists in extracted_data."""
-        # Use 'mpuNone' if mpu_unit is actually None
-        mpu_key = f"mpu{mpu_unit}"
-
-        if mpu_key not in self.extracted_data:
-            self.extracted_data[mpu_key] = {}
-        if sensor_type not in self.extracted_data[mpu_key]:
-            self.extracted_data[mpu_key][sensor_type] = {}
-        return self.extracted_data[mpu_key][sensor_type]
-
-    def _convert_lists_to_arrays(self):
-        """Convert all data lists within extracted_data to numpy arrays. Handles nested dicts."""
-        def convert_dict_values(d):
-            for key, value in d.items():
-                if isinstance(value, list):
-                    try:
-                        # Attempt to convert to numpy array
-                        # Allow object dtype for lists containing non-numerics or varying lengths (like rotation lists)
-                        d[key] = np.array(value, dtype=object if not all(isinstance(i, (int, float)) for i in value) else None)
-                        # Try converting object arrays of numbers/lists-of-numbers to numeric if possible
-                        if d[key].dtype == object:
-                            try:
-                                first_elem = d[key][0]
-                                if isinstance(first_elem, (list, np.ndarray)):
-                                    # Attempt conversion to a 2D numeric array if elements are lists/arrays
-                                    d[key] = np.array(value, dtype=float)
-                                elif isinstance(first_elem, (int, float)):
-                                    # Attempt conversion to a 1D numeric array if elements are numbers
-                                    d[key] = np.array(value, dtype=float)
-                            except (IndexError, TypeError, ValueError):
-                                pass # Keep as object array if conversion fails or list is empty
-                    except Exception as e:
-                        print(f"Warning: Could not convert list for key '{key}' to numpy array: {e}")
-                        # Keep as list if conversion fails entirely
-                        pass
-                elif isinstance(value, dict):
-                    convert_dict_values(value) # Recurse for nested dictionaries
-
-        convert_dict_values(self.extracted_data)
-
-
-    def align_data(self, reference_sensor='encoder', reference_field='timestamp',
-                  reference_mpu=1, target_fields=None):
-        """
-        Align sensor data to a reference timestamp using linear interpolation.
-
-        Parameters:
-        - reference_sensor: The sensor type containing the reference timestamps (default: 'encoder')
-        - reference_field: The field name of the timestamps within the reference sensor (default: 'timestamp')
-        - reference_mpu: The MPU unit number of the reference sensor (default: 1)
-        - target_fields: Dict specifying {sensor_type: [field_name1, field_name2]} to align.
-                         If None, attempts to align all numeric fields that have a 'timestamp'
-                         field in the same sensor group (default: None).
-
-        Returns:
-        - Dictionary containing the aligned data. Timestamps are under ['reference']['timestamps'].
-          Other data is nested under [mpu_number][sensor_type][field_name].
-        """
-        if not self.extracted_data:
-            print("Warning: No data extracted. Running extract_all_data().")
-            self.extract_all_data()
-            if not self.extracted_data:
-                raise ValueError("Data extraction failed or produced no data.")
-
-
-        # Create aligned data structure
-        self.aligned_data = {}
-
-        # --- Get Reference Timestamps ---
-        ref_mpu_key = f"mpu{reference_mpu}"
-        if ref_mpu_key not in self.extracted_data:
-            raise ValueError(f"Reference MPU key '{ref_mpu_key}' not found in extracted data. Available keys: {list(self.extracted_data.keys())}")
-        if reference_sensor not in self.extracted_data[ref_mpu_key]:
-            raise ValueError(f"Reference sensor '{reference_sensor}' not found in MPU {reference_mpu}. Available sensors: {list(self.extracted_data[ref_mpu_key].keys())}")
-
-        ref_sensor_data = self.extracted_data[ref_mpu_key][reference_sensor]
-        if reference_field not in ref_sensor_data:
-            raise ValueError(f"Reference field '{reference_field}' not found in {ref_mpu_key}.{reference_sensor}. Available fields: {list(ref_sensor_data.keys())}")
-
-        ref_timestamps = ref_sensor_data[reference_field]
-
-        # Ensure reference timestamps are numeric and sorted
-        if not isinstance(ref_timestamps, np.ndarray) or not np.issubdtype(ref_timestamps.dtype, np.number):
-            raise TypeError(f"Reference timestamps ({ref_mpu_key}.{reference_sensor}.{reference_field}) are not a numeric numpy array.")
-        if not np.all(np.diff(ref_timestamps) >= 0):
-            print("Warning: Reference timestamps are not monotonically increasing. Sorting them.")
-            sort_indices = np.argsort(ref_timestamps)
-            ref_timestamps = ref_timestamps[sort_indices]
-            # Apply sorting to other fields in the reference sensor if needed? For now, just sort timestamps.
-
-        if len(ref_timestamps) < 2:
-            raise ValueError("Need at least two reference timestamps for interpolation.")
-
-        self.aligned_data['reference'] = {
-            'sensor': reference_sensor,
-            'mpu': reference_mpu,
-            'timestamps': ref_timestamps
-        }
-        print(f"Using reference timestamps from {ref_mpu_key}.{reference_sensor}.{reference_field} (count: {len(ref_timestamps)}, range: {ref_timestamps.min()} to {ref_timestamps.max()})")
-
-        # --- Determine Target Fields ---
-        # If target_fields is None, automatically find all numeric fields
-        # associated with a 'timestamp' field within the same sensor group.
-        auto_target_fields = {}
-        if target_fields is None:
-            for mpu_key, mpu_data in self.extracted_data.items():
-                if not isinstance(mpu_data, dict): continue
-                mpu_number = int(mpu_key.replace('mpu', '')) if mpu_key.startswith('mpu') and mpu_key[3:].isdigit() else mpu_key
-
-                for sensor_type, sensor_data in mpu_data.items():
-                    # Check if this sensor group has its own timestamp series
-                    if 'timestamp' in sensor_data and isinstance(sensor_data['timestamp'], np.ndarray) and len(sensor_data['timestamp']) > 1:
-                        current_target_fields = []
-                        for field_name, field_data in sensor_data.items():
-                            # Align numeric numpy arrays, excluding the timestamp itself
-                            if field_name != 'timestamp' and isinstance(field_data, np.ndarray) and np.issubdtype(field_data.dtype, np.number):
-                                # Ensure data length matches timestamp length for this sensor
-                                if len(field_data) == len(sensor_data['timestamp']):
-                                    current_target_fields.append(field_name)
-                                else:
-                                    print(f"Warning: Skipping {mpu_key}.{sensor_type}.{field_name}. Length mismatch with its timestamp (Data: {len(field_data)}, Timestamp: {len(sensor_data['timestamp'])}).")
-
-                        if current_target_fields:
-                            # Store per MPU to handle cases where same sensor type exists on multiple MPUs
-                            if mpu_number not in auto_target_fields: auto_target_fields[mpu_number] = {}
-                            auto_target_fields[mpu_number][sensor_type] = current_target_fields
-
-            target_fields_to_use = auto_target_fields
-        else:
-             # Validate user-provided target_fields structure if needed
-             target_fields_to_use = target_fields # Assume user provided dict like {mpu_num: {sensor:[fields]}} or similar structure expected below
-             print(f"Using provided target fields: {target_fields_to_use}")
-
-
-        # --- Align Each Target Field ---
-        for mpu_key, mpu_data in self.extracted_data.items():
-            if not isinstance(mpu_data, dict): continue
-
-            try:
-                # Extract MPU number reliably, handle 'mpuNone' etc.
-                if mpu_key.startswith('mpu') and mpu_key[3:].isdigit():
-                    mpu_number = int(mpu_key.replace('mpu', ''))
-                else:
-                    # Use the key itself if it doesn't fit the pattern, or skip
-                    # mpu_number = mpu_key
-                    print(f"Skipping alignment for non-standard MPU key: {mpu_key}")
-                    continue
-            except ValueError:
-                print(f"Skipping alignment for MPU key with invalid number: {mpu_key}")
-                continue
-
-            # Check if this MPU has any fields targeted for alignment
-            if mpu_number not in target_fields_to_use:
-                continue
-
-            mpu_target_sensors = target_fields_to_use[mpu_number]
-
-            for sensor_type, sensor_data in mpu_data.items():
-                # Check if this sensor type is targeted for this MPU
-                if sensor_type not in mpu_target_sensors:
-                    continue
-
-                # Check for timestamp again, essential for interpolation
-                if 'timestamp' not in sensor_data or not isinstance(sensor_data['timestamp'], np.ndarray):
-                    print(f"Warning: Skipping {mpu_key}.{sensor_type}. No valid timestamp array found.")
-                    continue
-
-                sensor_timestamps = sensor_data['timestamp']
-
-                # Ensure sensor timestamps are numeric and have sufficient length
-                if not np.issubdtype(sensor_timestamps.dtype, np.number) or len(sensor_timestamps) < 2:
-                    print(f"Warning: Skipping {mpu_key}.{sensor_type}. Timestamps are not numeric or insufficient count ({len(sensor_timestamps)}).")
-                    continue
-
-                # Ensure sensor timestamps are sorted
-                if not np.all(np.diff(sensor_timestamps) >= 0):
-                    print(f"Warning: Timestamps for {mpu_key}.{sensor_type} are not sorted. Sorting them along with data.")
-                    sort_indices = np.argsort(sensor_timestamps)
-                    sensor_timestamps = sensor_timestamps[sort_indices]
-                    # Also sort the data fields that will be interpolated
-                    fields_to_align = mpu_target_sensors[sensor_type]
-                    for field_name in fields_to_align:
-                        if field_name in sensor_data and isinstance(sensor_data[field_name], np.ndarray) and len(sensor_data[field_name]) == len(sort_indices):
-                            sensor_data[field_name] = sensor_data[field_name][sort_indices]
-                        elif field_name in sensor_data:
-                            print(f"Warning: Could not sort data for {mpu_key}.{sensor_type}.{field_name} due to length mismatch or type.")
-
-
-                # Get fields to align for this sensor from the target list
-                fields_to_align = mpu_target_sensors[sensor_type]
-                if not isinstance(fields_to_align, list): # Ensure it's a list
-                    fields_to_align = [fields_to_align]
-
-                for field_name in fields_to_align:
-                    if field_name not in sensor_data:
-                        print(f"Warning: Target field '{field_name}' not found in {mpu_key}.{sensor_type}.")
-                        continue
-
-                    field_data = sensor_data[field_name]
-
-                    # Final checks before interpolation
-                    if not isinstance(field_data, np.ndarray) or not np.issubdtype(field_data.dtype, np.number):
-                        print(f"Warning: Skipping interpolation for {mpu_key}.{sensor_type}.{field_name}. Data is not a numeric numpy array.")
-                        continue
-                    if len(field_data) != len(sensor_timestamps):
-                        print(f"Warning: Skipping interpolation for {mpu_key}.{sensor_type}.{field_name}. Data length ({len(field_data)}) doesn't match timestamp length ({len(sensor_timestamps)}).")
-                        continue
-
-                    # --- Perform Interpolation ---
-                    try:
-                        # Use fill_value="extrapolate" if you want to extrapolate beyond the sensor's time range
-                        # Use bounds_error=False, fill_value=np.nan to put NaN for points outside the range
-                        interp_func = interp1d(
-                            sensor_timestamps,
-                            field_data,
-                            kind='linear', # Common choice, others: 'nearest', 'zero', 'slinear', 'quadratic', 'cubic'
-                            bounds_error=False, # Don't raise error if ref_timestamps are outside sensor_timestamps range
-                            fill_value=np.nan   # Fill values outside the range with NaN
-                        )
-
-                        # Interpolate the field at reference timestamps
-                        interpolated_values = interp_func(ref_timestamps)
-
-                        # --- Store the Aligned Data ---
-                        if mpu_number not in self.aligned_data:
-                            self.aligned_data[mpu_number] = {}
-                        if sensor_type not in self.aligned_data[mpu_number]:
-                            self.aligned_data[mpu_number][sensor_type] = {}
-
-                        self.aligned_data[mpu_number][sensor_type][field_name] = interpolated_values
-                        # print(f"Aligned {mpu_key}.{sensor_type}.{field_name}") # Verbose logging
-
-                    except ValueError as ve:
-                        # Catches issues like non-unique timestamp values if sorting didn't fix it
-                        print(f"Interpolation ValueError for {mpu_key}.{sensor_type}.{field_name}: {str(ve)}. Ensure timestamps are unique and sorted.")
-                        print(f"Timestamps: {sensor_timestamps}")
-                    except Exception as e:
-                        # Catch any other unexpected interpolation errors
-                        print(f"Error interpolating {mpu_key}.{sensor_type}.{field_name}: {type(e).__name__} - {str(e)}")
-
-        # Check how much data was actually aligned
-        aligned_count = 0
-        for mpu, mpu_d in self.aligned_data.items():
-            if mpu == 'reference': continue
-            for sensor, sensor_d in mpu_d.items():
-                aligned_count += len(sensor_d)
-
-        if aligned_count == 0 and target_fields is None:
-            print("\nWarning: No data fields were aligned. Possible reasons:")
-            print("- Reference sensor/MPU/field incorrect?")
-            print("- No other sensors had matching 'timestamp' fields and numeric data?")
-            print("- Timestamps ranges do not overlap significantly?")
-            print("- Data length mismatches within sensor groups?")
-
-
-        return self.aligned_data
-
-    def export_to_pandas(self):
-        """Export data to pandas DataFrame."""
-        if not self.aligned_data or 'reference' not in self.aligned_data or 'timestamps' not in self.aligned_data['reference']:
-            #print("Warning: Aligned data not available, exporting raw extracted data if available.")
-            data_source = self.extracted_data
-        else:
-            data_source = self.aligned_data
-
-        df_dict = {}
-        if 'reference' in data_source and 'timestamps' in data_source['reference']:
-            df_dict['timestamp'] = data_source['reference']['timestamps']
-        else:
-            # Try to find timestamp(s) from any sensor group
-            found_ts = False
-            for mpu_key, mpu_data in data_source.items():
-                if mpu_key == 'reference':
-                    continue
-                for sensor_type, sensor_data in mpu_data.items():
-                    if 'timestamp' in sensor_data:
-                        df_dict['timestamp'] = sensor_data['timestamp']
-                        found_ts = True
-                        break
-                if found_ts:
-                    break
-            if 'timestamp' not in df_dict:
-                raise ValueError("No timestamp data available for export.")
-
-        for key, value in data_source.items():
-            if key == 'reference':
-                continue
-            for sensor_type, sensor_data in value.items():
-                for field_name, field_values in sensor_data.items():
-                    if field_name == 'timestamp':
-                        continue
-                    column_name = f"{key}_{sensor_type}_{field_name}" if key.startswith("mpu") else f"{sensor_type}_{field_name}"
-                    if column_name in df_dict:
-                        print(f"Warning: Duplicate column name generated: {column_name}. Overwriting.")
-                    df_dict[column_name] = field_values
-
-        try:
-            # Flatten multi-dimensional arrays to avoid DataFrame errors
-            for name, value in df_dict.items():
-                if isinstance(value, np.ndarray) and (value.ndim > 1):
-                    df_dict[name] = list(value)
-            df = pd.DataFrame(df_dict)
-            return df
-        except ValueError as e:
-            print(f"\nError creating DataFrame. Error: {e} \nCheck for unequal array lengths:")
-            for name, data in df_dict.items():
-                print(f"  Column '{name}': Length {len(data)}")
-            raise ValueError(f"Could not create DataFrame: {e}")
-
-    def print_data(self, sensor_types=None, mpu_units=None, num_rows=10):
-        # Print a preview of the data in a DataFrame format.
- 
-        try:
-            df = self.export_to_pandas()
-        except Exception as e:
-            print(f"Error exporting data to DataFrame for printing: {e}")
-            return
-
-        # Filter columns based on sensor_types and mpu_units if specified
-        cols_to_show = ['timestamp']
-        available_mpus = [mpu for mpu in self.aligned_data.keys() if mpu != 'reference'] if self.aligned_data else [mpu for mpu in self.extracted_data.keys()]
-        show_mpus = mpu_units if mpu_units is not None else available_mpus
-
-        all_sensors = set()
-        for mpu in show_mpus:
-            if (self.aligned_data and mpu in self.aligned_data) or (not self.aligned_data and mpu in self.extracted_data):
-                if self.aligned_data:
-                    all_sensors.update(self.aligned_data[mpu].keys())
-                else:
-                    all_sensors.update(self.extracted_data[mpu].keys())
-        show_sensors = sensor_types if sensor_types is not None else list(all_sensors)
-
-        for mpu in show_mpus:
-            for sensor in show_sensors:
-                data_source = self.aligned_data if self.aligned_data else self.extracted_data
-                if mpu in data_source and sensor in data_source[mpu]:
-                    for field in data_source[mpu][sensor].keys():
-                         col_name = f"mpu{mpu}_{sensor}_{field}"
-                         if col_name in df.columns:
-                            cols_to_show.append(col_name)
-
-        if len(cols_to_show) > 1:
-            with pd.option_context('display.max_rows', num_rows,
-                                    'display.max_columns', None,
-                                    'display.width', 1000):
-                                    print(df[cols_to_show].head(num_rows))
-        else:
-            print("No columns match the specified filters.")
-
-        print(f"\nShowing first {min(num_rows, len(df))} rows.")
-        print(f"Total rows: {len(df)}, Total columns in full exported data: {len(df.columns)}")
-
-    def visualize(self, sensor_types=None, mpu_units=None, fields=None, figsize=(8, 3), sharex=True):
-        """
-        Visualize the aligned sensor data, plotting each field on its own subplot.
-
-        Parameters:
-        - sensor_types: List of sensor types to plot (e.g., ['pressure', 'acceleration']). Default: all aligned.
-        - mpu_units: List of MPU units to plot (e.g., [0, 1]). Default: all aligned.
-        - fields: Optional: List of specific field names to plot (e.g., ['depth0', 'x']). Default: all aligned fields for the selected sensors/MPUs.
-        - figsize: Figure size (width, height) per subplot in inches.
-        - sharex: Whether subplots should share the x-axis (default: True).
-        """
-        # If aligned data exists, use it; otherwise, fallback to extracted data.
-        if self.aligned_data and 'reference' in self.aligned_data and 'timestamps' in self.aligned_data['reference']:
-            # Reference timestamps (use copy to avoid modifying original)
-            timestamps = self.aligned_data['reference']['timestamps'].copy()
-            # Optional: Convert timestamps for plotting if they are large numbers (e.g., ms to s)
-            # timestamps_plot = (timestamps - timestamps[0]) / 1000.0 # Example: relative time in seconds if timestamps are ms
-            timestamps_plot = timestamps # Use original for now
-
-            # Determine which MPUs, sensors, and fields to plot
-            target_mpus = set()
-            target_sensors = set()
-            all_plot_items = [] # List of (mpu, sensor, field, data) tuples
-
-            available_mpus = [mpu for mpu in self.aligned_data.keys() if mpu != 'reference']
-            plot_mpus = mpu_units if mpu_units is not None else available_mpus
-
-            for mpu in plot_mpus:
-                if mpu not in self.aligned_data:
-                    print(f"Warning: MPU {mpu} not found in aligned data.")
-                    continue
-                target_mpus.add(mpu)
-                available_sensors = self.aligned_data[mpu].keys()
-                plot_sensors = sensor_types if sensor_types is not None else available_sensors
-
-                for sensor in plot_sensors:
-                    if sensor not in self.aligned_data[mpu]:
-                        # print(f"Warning: Sensor {sensor} not found for MPU {mpu} in aligned data.")
-                        continue
-                    target_sensors.add(sensor)
-                    available_fields = self.aligned_data[mpu][sensor].keys()
-                    plot_fields = fields if fields is not None else available_fields
-
-                    for field in plot_fields:
-                        negative = False
-                        if field[0] == '-':
-                            field = field[1:]
-                            negative = True
-
-
-                        if field not in self.aligned_data[mpu][sensor]:
-                            # print(f"Warning: Field {field} not found for MPU {mpu}, Sensor {sensor}.")
-                            continue
-
-                        field_data = self.aligned_data[mpu][sensor][field]
-                        # Ensure data has same length as timestamps
-                        if len(field_data) == len(timestamps_plot):
-                            all_plot_items.append((mpu, sensor, field, field_data, negative))
-                        else:
-                            print(f"Warning: Skipping plot for mpu{mpu}_{sensor}_{field}. Length mismatch (Data: {len(field_data)}, Timestamps: {len(timestamps_plot)}).")
-
-
-            if not all_plot_items:
-                print("No data found to plot based on the specified filters.")
-                return
-
-            # Group items by field name for plotting on separate axes
-            plots_by_field = defaultdict(list)
-            for mpu, sensor, field, data, negative in all_plot_items:
-                plots_by_field[field].append({'mpu': mpu, 'sensor': sensor, 'data': data, 'negative': negative})
-
-            num_plots = len(plots_by_field)
-            if num_plots == 0:
-                print("No valid fields to plot.")
-                return
-
-            # Create figure and axes
-            fig, axes = plt.subplots(num_plots, 1, figsize=(figsize[0], figsize[1] * num_plots), sharex=sharex)
-            if num_plots == 1: # Make axes subscriptable even if only one plot
-                axes = [axes]
-
-            # Plot data
-            ax_idx = 0
-            for field_name, plot_list in plots_by_field.items():
-                ax = axes[ax_idx]
-                for plot_item in plot_list:
-                    mpu = plot_item['mpu']
-                    sensor = plot_item['sensor']
-                    data = plot_item['data']
-                    if plot_item['negative']:
-                        data = -data # Negate data if specified
-                    label = f"MPU {mpu} ({sensor})"
-                    ax.plot(timestamps_plot, data, label=label, marker='.', markersize=2, linestyle='-') # Small markers + line
-
-                ax.set_title(f"Field: {field_name}")
-                ax.set_ylabel("Value")
-                ax.legend()
-                ax.grid(True)
-                ax_idx += 1
-
-            # Common X label
-            if sharex:
-                axes[-1].set_xlabel("Timestamp") # Or "Time (s)" if converted
-            else:
-                for ax in axes:
-                    ax.set_xlabel("Timestamp")
-
-
-            plt.suptitle(f"Aligned Sensor Data (Ref: MPU {self.aligned_data['reference']['mpu']} {self.aligned_data['reference']['sensor']})", fontsize=16)#, y=1.02) # Adjust y position
-            plt.tight_layout(rect=[0, 0.03, 1, 0.98]) # Adjust layout to prevent title overlap
-            plt.show()
-
-        else:
-            print("Aligned data not available. Using extracted data for visualization. Data might not be synchronized.")
-            all_plot_items = []  # Each item: (mpu_key, sensor, field, timestamps, y_data)
-            available_mpus = list(self.extracted_data.keys())
-            # Use provided mpu_units if given, adapting number to key format if needed.
-            plot_mpus = []
-            if mpu_units is not None:
-                for m in mpu_units:
-                    key = f"mpu{m}" if f"mpu{m}" in self.extracted_data else m
-                    plot_mpus.append(key)
-            else:
-                plot_mpus = available_mpus
-
-            for mpu_key in plot_mpus:
-                if mpu_key not in self.extracted_data:
-                    print(f"Warning: MPU {mpu_key} not found in extracted data.")
-                    continue
-                mpu_data = self.extracted_data[mpu_key]
-                sensors = sensor_types if sensor_types is not None else mpu_data.keys()
-                for sensor in sensors:
-                    if sensor not in mpu_data:
-                        continue
-                    sensor_data = mpu_data[sensor]
-                    if 'timestamp' not in sensor_data:
-                        print(f"Warning: Sensor {sensor} in {mpu_key} has no timestamp.")
-                        continue
-                    timestamps = sensor_data['timestamp']
-                    for field in (fields if fields is not None else sensor_data.keys()):
-                        negative = False
-                        if field[0] == '-':
-                            field = field[1:]
-                            negative = True
-
-                        if field == 'timestamp' or field not in sensor_data:
-                            continue
-                        y_data = sensor_data[field]
-                        if len(y_data) != len(timestamps):
-                            print(f"Warning: Length mismatch in {mpu_key}.{sensor}.{field}. Skipping.")
-                            continue
-                        all_plot_items.append((mpu_key, sensor, field, timestamps, y_data, negative))
-            if not all_plot_items:
-                print("No data to plot based on the specified filters in extracted data.")
-                return
-
-            num_plots = len(all_plot_items)
-            if num_plots > 8:
-                ncols = 3
-                nrows = (num_plots + 2) // ncols
-            elif num_plots > 3:
-                ncols = 2
-                nrows = (num_plots + 1) // ncols
-            else:
-                ncols = 1
-                nrows = num_plots
-            
-            _, axes = plt.subplots(nrows, ncols, figsize=(figsize[0]*ncols, figsize[1]*nrows), sharex=sharex)
-
-            # Flatten the axes array so that each element is a matplotlib Axes object
-            axes = np.array(axes).flatten()
-            # Remove the single plot check (not needed after flattening)
-            for ax, (mpu_key, sensor, field, timestamps, y_data, negative) in zip(axes, all_plot_items):
-                if y_data.ndim > 1:
-                    vals = ["x", "y", "z", "xr", "yr", "zr"]
-                    for i in range(y_data.shape[1]):
-                        if negative:
-                            y_data[:, i] = -y_data[:, i]
-                        ax.plot(timestamps, y_data[:, i], marker='.', markersize=2, linestyle='-',
-                                label=f"{mpu_key} ({sensor}) - {field}_{vals[i]}")
-                else:
-                    if negative:
-                        y_data = -y_data
-                    ax.plot(timestamps, y_data, marker='.', markersize=2, linestyle='-',
-                            label=f"{mpu_key} ({sensor}) - {field}")
-                ax.set_title(f"{mpu_key}.{sensor}.{field}")
-                ax.set_ylabel("Value")
-                ax.legend()
-                ax.grid(True)
-            axes[-1].set_xlabel("Timestamp")
-            plt.tight_layout()
-            plt.show()
-
-# --- Example Usage ---
-if __name__ == "__main__":
-    filenames = []
-    #filenames.extend(["all_runs_ordered"])
-
-    filenames.extend(["ChArUco Quad 2m run2"])
-    #filenames.extend(["ChArUco Quad 7m run1"])
-
-    '''filenames.extend(["ChArUco Quad 2m run1", "ChArUco Quad 2m run2", "ChArUco Quad 2m run3"])
-    filenames.extend(["ChArUco Quad 4.5m run1", "ChArUco Quad 4.5m run2", "ChArUco Quad 4.5m run3"])
-    filenames.extend(["ChArUco Quad 7m run3", "ChArUco Quad 7m run2", "ChArUco Quad 7m run1"])
-
-    filenames.extend(["ArUco Quad 2m run1", "ArUco Quad 2m run2", "ArUco Quad 2m run3"])
-    filenames.extend(["ArUco Quad 4.5m run1", "ArUco Quad 4.5m run2", "ArUco Quad 4.5m run3"])
-    filenames.extend(["ArUco Quad 7m run1", "ArUco Quad 7m run2", "ArUco Quad 7m run3"])
-
-    filenames.extend(["ChArUco Single 2m run1", "ChArUco Single 2m run2", "ChArUco Single 2m run3"])
-    filenames.extend(["ChArUco Single 4.5m run1", "ChArUco Single 4.5m run2", "ChArUco Single 4.5m run3"])
-    filenames.extend(["ChArUco Single 7m run1", "ChArUco Single 7m run2", "ChArUco Single 7m run3"])
-
-    filenames.extend(["ArUco Single 2m run1", "ArUco Single 2m run2", "ArUco Single 2m run3"])
-    filenames.extend(["ArUco Single 4.5m run1", "ArUco Single 4.5m run2", "ArUco Single 4.5m run3"])
-    filenames.extend(["ArUco Single 7m run1", "ArUco Single 7m run2", "ArUco Single 7m run3"])
-
-    filenames.extend(["ChArUco Single 4.5-2m", "ChArUco Single 4.5-7m"])
-    filenames.extend(["ArUco Single 2-4.5m", "ArUco Single 7-4.5m"])
-    filenames.extend(["ChArUco Quad 3.8-4.5m", "ChArUco Quad 7-4.5m"])
-    filenames.extend(["ArUco Quad 4.5-2m", "ArUco Quad 4.5-7m"])'''
-
-    filepaths = [f"recordings/{name}.json" for name in filenames]
-    processor = DataProcessor(filepaths)
-    processor.load_data()
-
-    # Set camera timestamps to averaged timestamps
-    averaged_timestamps = processor.process_data_timings("result") # "result" or "raw"
-    for data in processor.data:
-        if data['mpu_unit'] == 4:
-            data['camera']['timestamp'] = averaged_timestamps[timestamp_lines]
-            timestamp_lines += 1
-    if timestamp_lines != len(averaged_timestamps):
-        print("Warning: Mismatch in camera timestamps and averaged timestamps count.")
-        exit(1)
-
-
-    # Get the offset from zero for the camera data by averaging all values within the first 1000ms
-    marker_unit = 2
-<<<<<<< HEAD
-    time_correction = 500 # Time correction in ms for camera data
-
-    camera_data = []
-    initial_timestamp = None
-=======
-    time_correction = 0 # Time correction in ms for camera data
->>>>>>> 905f8d0b
-    for data in processor.data:
-        if data['mpu_unit'] == 4:
-            if 'camera_pos_'+str(marker_unit) not in data:
-                continue
-            if initial_timestamp is None:
-                initial_timestamp = data['camera']['timestamp']
-            if data['camera']['timestamp'] - initial_timestamp < 1000:
-                camera_data.append(data['camera_pos_'+str(marker_unit)]['position'][1])
-            else:
-                break
-    
-    if camera_data:
-        camera_data = np.array(camera_data)
-        camera_pos_offset = np.mean(camera_data, axis=0)
-        print(f"\nCamera position offset: {camera_pos_offset} +- {np.std(camera_data, axis=0)} (# vals: {len(camera_data)})")
-
-<<<<<<< HEAD
-    # Create a new data entry for the camera data that checks the timestamp difference
-=======
-        offset_encoder = False
-        if offset_encoder:
-            for data in processor.data:
-                if data['mpu_unit'] == 0:
-                    data['encoder']['distance'] -= camera_pos_offset
-            camera_pos_offset = 0
-
-
-    # Create a new data entry for the camera data that checks the timestamp difference between the camera y-value and the encoder value for a specific position value
->>>>>>> 905f8d0b
-    for data in processor.data:
-        if data['mpu_unit'] == 4:
-            if 'camera_pos_'+str(marker_unit) not in data:
-                continue
-
-            position_val = data['camera_pos_'+str(marker_unit)]['position'][1] - camera_pos_offset
-            position_timestamp = data['camera']['timestamp']+time_correction
-            for data_ref in processor.data:
-                if data_ref['mpu_unit'] == 0:
-                    if -data_ref['encoder']['distance'] < position_val:
-                        if abs(position_timestamp - data_ref['encoder']['timestamp']) > 1000:
-                            data['camera_pos_'+str(marker_unit)]['time_offset'] = 0
-                        else:
-                            data['camera_pos_'+str(marker_unit)]['time_offset'] = position_timestamp - data_ref['encoder']['timestamp']
-                        break
-                    else:
-                        data['camera_pos_'+str(marker_unit)]['time_offset'] = 0
-
-            data['camera_pos_2']['position'][1] = data['camera_pos_2']['position'][1] - camera_pos_offset
-
-    extracted = processor.extract_all_data()
-
-
-    #print("\n--- Aligning Data ---")
-    #aligned_data = processor.align_data(reference_sensor='encoder', reference_mpu=1)
-
-    # Print preview of aligned data
-    #print("\n--- Data Preview ---")
-    #processor.print_data(sensor_types=['acceleration'], mpu_units=[0, 1, 4], num_rows=5)
-
-    # Visualize specific aligned data
-    # Plot acceleration (x, y, z) from MPU 0 and pressure depth0 from MPU 0 & 3
-    print("\n--- Visualizing Data ---")
-    #processor.visualize(mpu_units=[0], sensor_types=['acceleration'], fields=['x', 'y', 'z'])
-    #processor.visualize(mpu_units=[0], sensor_types=['gyroscope'], fields=['x', 'y', 'z'])
-    #processor.visualize(mpu_units=[0], sensor_types=['acceleration','integ_pos'], fields=['x', 'y', 'z'])
-    #processor.visualize(mpu_units=[0, 3], sensor_types=['pressure'], fields=['depth0', 'depth1'])
-    #processor.visualize(mpu_units=[4], sensor_types=['camera_pos_0', 'camera_pos_1', 'camera_pos_2', 'camera_pos_3'], fields=['position'])
-    #processor.visualize(mpu_units=[0, 4], sensor_types=['camera_pos_0', 'camera_pos_1', 'camera_pos_2', 'camera_pos_3', 'integ_pos'], fields=['position', 'x', 'y', 'z'])
-    #processor.visualize(mpu_units=[4], sensor_types=['camera_pos_0', 'camera_pos_1', 'camera_pos_2', 'camera_pos_3'], fields=['rotation'])
-    
-    processor.visualize(mpu_units=[0, 4], sensor_types=['camera_pos_3', 'camera_pos_2', 'camera_pos_1', 'camera_pos_0', 'global_pos', 'integ_pos'], fields=['position', 'x', 'y', 'z'])
-
+import json
+import numpy as np
+import pandas as pd
+from scipy.interpolate import interp1d
+import matplotlib.pyplot as plt
+from collections import defaultdict
+import os
+import pprint
+import datetime
+import numpy as np
+
+timestamp_lines = 0
+
+def compute_pos_from_accel(accelerations: np.ndarray, timestamps: np.ndarray, start_pos: float) -> np.ndarray:
+    """
+    Compute positions by integrating acceleration twice.
+
+    Parameters:
+    - accelerations: numpy array of acceleration values in m/s².
+    - timestamps: numpy array of unixtime timestamps in milliseconds.
+    - start_pos: starting position in meters.
+
+    Returns:
+    - positions: numpy array of position values in meters corresponding to the timestamps.
+    """
+    # Ensure the input arrays have the same length.
+    if accelerations.shape[0] != timestamps.shape[0]:
+        raise ValueError("The acceleration and timestamp arrays must have the same length.")
+
+    n = len(accelerations)
+    velocities = np.empty(n)
+    positions = np.empty(n)
+    
+    # Assume initial velocity is 0 m/s.
+    velocities[0] = 0.0
+    positions[0] = start_pos
+    
+    # Loop through each time interval, using the trapezoidal rule.
+    for i in range(1, n):
+        # Convert time difference from milliseconds to seconds.
+        dt = (timestamps[i] - timestamps[i-1]) / 1000.0
+        if dt > 10: # Ignore time differences larger than 10 seconds
+            print(f"Warning: Large time difference detected: {dt}s. Assuming velocity, position reset.")
+            velocities[i-1] = 0.0
+            positions[i-1] = start_pos
+            velocities[i] = 0.0
+            positions[i] = start_pos
+            continue
+        
+        # Integrate acceleration to update velocity.
+        velocities[i] = velocities[i-1] + 0.5 * (accelerations[i-1] + accelerations[i]) * dt
+        
+        # Integrate velocity to update position.
+        positions[i] = positions[i-1] + 0.5 * (velocities[i-1] + velocities[i]) * dt
+    
+    return positions
+
+class DataProcessor:
+    """
+    A class to process and align various sensor data from JSON recordings.
+    Supports data extraction, alignment, visualization, and export.
+    """
+
+    def __init__(self, file_paths=None):
+        """Initialize the DataProcessor with optional file paths."""
+        self.file_paths = file_paths
+        self.data = None
+        self.extracted_data = {}
+        self.aligned_data = None
+
+    def load_data(self, file_paths=None):
+        """Load and combine JSON data from multiple files."""
+        if file_paths:
+            self.file_paths = file_paths
+
+        if not self.file_paths:
+            raise ValueError("File paths not provided.")
+        
+        files_with_timestamp = []
+        for file in self.file_paths:
+            try:
+                # Check if file exists before trying to open
+                if not os.path.exists(file):
+                    raise FileNotFoundError(f"Error: File not found at {file}")
+                with open(file, 'r', encoding='utf-8') as f:
+                    first_line = f.readline()
+                    ts_str = first_line[30:30+26]
+                    ts =  datetime.datetime.strptime(ts_str, "%Y-%m-%dT%H:%M:%S.%f")
+                files_with_timestamp.append((file, ts))
+            except Exception as e:
+                print(f"Error reading timestamp from {file}: {e}")
+
+        print("Sorting files by timestamp...")
+        files_with_timestamp.sort(key=lambda x: x[1])
+
+        combined_data = []
+        try:  
+            for file, _ in files_with_timestamp:
+                with open(file, 'r', encoding='utf-8') as f:
+                    for line in f:
+                        if line.strip():
+                            combined_data.append(json.loads(line))
+            self.data = combined_data
+
+            # Print the number of records loaded and from which files
+            print(f"Loaded {len(self.data)} records from {len(files_with_timestamp)} file{'s' if len(files_with_timestamp) > 1 else ''}:", end=" ")
+            files_str = ""
+            for file, _ in files_with_timestamp[:min(4, len(files_with_timestamp))]: # Limit to 5 files for printing]
+                files_str += f"'{file[11:]}', "
+            if len(files_with_timestamp) < 5:
+                print(files_str[:-2])
+            else:
+                print(f"{files_str[:-2]}...")
+
+            return True
+        except json.JSONDecodeError as e:
+            # Try to find the line number
+            error_line = -1
+            try:
+                with open(file, 'r') as f_err:
+                    for i, _ in enumerate(f_err):
+                        if i + 1 == e.lineno:
+                            break
+                    error_line = e.lineno
+            except Exception:
+                pass # Ignore errors trying to find the line
+            if error_line > 0:
+                raise ValueError(f"Error decoding JSON in file '{file}' at line {error_line}: {e}")
+            else:
+                raise ValueError(f"Error decoding JSON in file '{file}': {e}")
+        except Exception as e: # Catch other potential file reading errors
+            raise IOError(f"Error reading file '{self.file_path}': {e}")
+
+    def process_data_timings(self, debug_print=""):
+        """
+        Analyze the timing of the data and print debug information.
+        Returns the averaged timestamps that tries to assume a camera timestamp.
+        Parameters:
+        - debug_print: If "all", prints detailed debug information. If "result", prints summary statistics.
+        """
+        if not self.data:
+            raise ValueError("No data loaded. Call load_data() first.")
+
+        data_types = defaultdict(int)
+        cam_fpss = []
+        recv_times = []
+        cam_timestamps = []
+        time_step = []
+        last_camera_timestamp = 1741266898664
+
+        # Analyze the structure of the JSON data
+        for item in self.data:
+            mpu_unit = item.get('mpu_unit', 'N/A')
+            prefix = f"mpu{mpu_unit}." if mpu_unit != 'N/A' else ""
+            
+            # Printing the unit 4 time differences for debugging
+            if mpu_unit == 4:
+                cam_fpss.append(item['camera']['fps'])
+                recv_times.append(int(datetime.datetime.fromisoformat(item.get('recv_time')).timestamp() * 1000))
+                cam_timestamps.append(item['camera']['timestamp'])
+
+                time_step.append(cam_timestamps[-1] - last_camera_timestamp)
+                if time_step[-1] < 0:
+                    cam_timestamps[-1] += 1000
+                    last_camera_timestamp = cam_timestamps[-1]//1000 * 1000
+                else:
+                    last_camera_timestamp = cam_timestamps[-1]
+
+            for key, value in item.items():
+                if key in ['mpu_unit', 'recv_time', 'packet_number']:
+                    data_types[key] += 1
+                elif isinstance(value, dict):
+                    if key == 'imu': # Special handling for nested IMU
+                        if 'acceleration' in value and isinstance(value['acceleration'], dict):
+                            for subkey in value['acceleration'].keys():
+                                data_types[f"{prefix}imu.acceleration.{subkey}"] += 1
+                        if 'gyroscope' in value and isinstance(value['gyroscope'], dict):
+                            for subkey in value['gyroscope'].keys():
+                                data_types[f"{prefix}imu.gyroscope.{subkey}"] += 1
+                         # Add timestamp if present
+                        if 'timestamp' in value:
+                            data_types[f"{prefix}imu.timestamp"] += 1
+                    else: # Generic dictionary handling
+                        for subkey in value.keys():
+                            # Handle nested position/rotation in camera data
+                            if isinstance(value[subkey], dict) and ('position' in value[subkey] or 'rotation' in value[subkey]):
+                                 for subsubkey in value[subkey].keys():
+                                    data_types[f"{prefix}{key}.{subkey}.{subsubkey}"] += 1
+                            # Handle lists like position/rotation directly under camera_pos_X
+                            elif isinstance(value[subkey], list) and subkey in ['position', 'rotation']:
+                                data_types[f"{prefix}{key}.{subkey} (list)"] += 1
+                            else:
+                                data_types[f"{prefix}{key}.{subkey}"] += 1
+                else:
+                    data_types[f"{prefix}{key}"] += 1
+
+        # Print timestep debug data
+        mean_recv_camera = int(np.mean(np.array(recv_times)-np.array(cam_timestamps)))
+        recv_times = np.array(recv_times) - mean_recv_camera
+
+        #ref_timestamps = np.copy(cam_timestamps)
+        ref_timestamps = np.copy(recv_times) # referencing receiver timestamps seems more reliable
+        avg_timestep = 1000/np.mean(cam_fpss)
+        avg_timestamps = [ref_timestamps[0]-1]
+        for i in range(1, len(ref_timestamps)):
+            avg_timestamps.append(avg_timestamps[i-1] + avg_timestep)
+            while avg_timestamps[i] + avg_timestep < ref_timestamps[i]:
+                avg_timestamps[i] += avg_timestep
+
+        avg_timestamps = np.array(avg_timestamps)
+        avg_timestamps = np.round(avg_timestamps)
+        avg_timestamps = avg_timestamps.astype(int)
+        
+        for i in range(len(cam_fpss)):
+            if debug_print == "all":
+                print(f"cam_fps-mean: {(cam_fpss[i]-np.mean(cam_fpss)):+3.4f}Hz, time_step_cam: {time_step[i]:4d}ms, time_step_recv: {recv_times[i]-recv_times[i-1]:4d}ms, time_step_avg: {avg_timestamps[i]-avg_timestamps[i-1]:4d}, recv-camera: {(recv_times[i]-cam_timestamps[i]):4d}ms, avg-camera: {(avg_timestamps[i]-cam_timestamps[i]):4d}ms, avg-recv: {(avg_timestamps[i]-recv_times[i]):4d}ms", end="")
+                
+                # Check for positive difference
+                if avg_timestamps[i] > ref_timestamps[i]:
+                    print("     <- Warning: camera time after PC")
+                else:
+                    print("")
+            elif avg_timestamps[i] > ref_timestamps[i]:
+                print(f"Warning: camera time after PC at index {i} & time {ref_timestamps[i]}")
+
+        if len(cam_fpss) > 0 and debug_print == "result":
+            print(f"\nMean fps: {np.mean(cam_fpss):3.3f} +- {np.std(cam_fpss):3.3f}Hz\
+                  \n -> Avg cam timestep: {avg_timestep:.4f}ms\
+                  \n\nMean recv-camera: {mean_recv_camera} +- {np.std(np.array(recv_times)-np.array(cam_timestamps)):.2f}ms\
+                  \nMean avg-camera: {np.mean(avg_timestamps-np.array(cam_timestamps)):.4f} +- {np.std(avg_timestamps-np.array(cam_timestamps)):.4f}ms\
+                  \nMean avg-recv: {np.mean(avg_timestamps-np.array(recv_times)):.4f} +- {np.std(avg_timestamps-np.array(recv_times)):.4f}ms")
+        
+        # Sort for readability
+        return avg_timestamps
+
+    def extract_all_data(self):
+        """Extract all available sensor data and organize by type and MPU unit."""
+        if not self.data:
+            raise ValueError("No data loaded. Call load_data() first.")
+
+        # Reset extracted data
+        self.extracted_data = {}
+
+        # Process all items
+        for item in self.data:
+            mpu_unit = item.get('mpu_unit') # Can be None if mpu_unit is missing
+
+            # Skip items without mpu_unit if we decide to require it
+            # For now, allow None mpu_unit to be grouped separately if needed
+            # MPU key will be 'mpuNone' if mpu_unit is None, handled by _ensure_dict_in_extracted_data
+
+            # Iterate through all top-level keys in the JSON object
+            for top_key, top_value in item.items():
+                # Skip metadata fields we don't want to treat as sensors
+                if top_key in ['mpu_unit', 'recv_time', 'packet_number']:
+                    continue
+
+                # Process dictionary values (potential sensor groups)
+                if isinstance(top_value, dict):
+                    # --- Special Handling for IMU ---
+                    if top_key == 'imu':
+                        imu_timestamp = top_value.get('timestamp')
+                        if imu_timestamp is None:
+                            # print(f"Warning: IMU data missing timestamp in record: {item}")
+                            continue # Skip IMU record if no timestamp
+
+                        # Process acceleration
+                        if 'acceleration' in top_value and isinstance(top_value['acceleration'], dict):
+                            accel_data = self._ensure_dict_in_extracted_data('acceleration', mpu_unit)
+                            # Append the shared IMU timestamp
+                            if 'timestamp' not in accel_data: accel_data['timestamp'] = []
+                            accel_data['timestamp'].append(imu_timestamp)
+                            # Append axis values
+                            for axis, value in top_value['acceleration'].items():
+                                if axis not in accel_data: accel_data[axis] = []
+                                accel_data[axis].append(value)
+
+                        # Process gyroscope
+                        if 'gyroscope' in top_value and isinstance(top_value['gyroscope'], dict):
+                            gyro_data = self._ensure_dict_in_extracted_data('gyroscope', mpu_unit)
+                            # Append the shared IMU timestamp
+                            if 'timestamp' not in gyro_data: gyro_data['timestamp'] = []
+                            gyro_data['timestamp'].append(imu_timestamp)
+                            # Append axis values
+                            for axis, value in top_value['gyroscope'].items():
+                                if axis not in gyro_data: gyro_data[axis] = []
+                                gyro_data[axis].append(value)
+                        # Add any other potential direct children of 'imu' here if needed
+
+                    # --- Generic Handling for Other Dictionary Data ---
+                    # Covers: encoder, temperature, pressure, ptp, camera, global_pos, camera_pos_*
+                    else:
+                        sensor_type = top_key
+                        sensor_data = self._ensure_dict_in_extracted_data(sensor_type, mpu_unit)
+
+                        # if 'sensor_type' is camera_pos_*, get time from the camera
+                        if sensor_type.startswith('camera_pos_'):
+                            # Use the camera's timestamp for this sensor group
+                            if 'camera' in item and 'timestamp' in item['camera']:
+                                if 'timestamp' not in sensor_data: sensor_data['timestamp'] = []
+                                sensor_data['timestamp'].append(item['camera']['timestamp'])
+                            else:
+                                print(f"Warning: Camera position data missing timestamp in record: {item}")
+                                continue
+
+                        # Append all key-value pairs from the dictionary
+                        for subkey, subvalue in top_value.items():
+                            if subkey not in sensor_data:
+                                sensor_data[subkey] = []
+                            sensor_data[subkey].append(subvalue)
+
+        # Convert all collected data lists to numpy arrays for easier processing
+        self._convert_lists_to_arrays()
+        
+        # Compute integ_pos.x for IMU using acceleration.x from the 'acceleration' sensor group.
+        for mpu_key, mpu_data in self.extracted_data.items():
+            if 'acceleration' in mpu_data:
+                accel_data = mpu_data['acceleration']
+                for direction in ['x', 'y', 'z']:
+                    if 'timestamp' in accel_data and direction in accel_data:
+                        ts = accel_data['timestamp']
+                        a_dir = accel_data[direction]#.copy() # Copy to avoid modifying original data
+                        
+                        # Center the acceleration data around 0 for integration
+                        #a_dir -= np.mean(a_dir)
+                        a_dir -= np.median(a_dir)
+                        
+                        if isinstance(ts, np.ndarray) and len(ts) > 1 and isinstance(a_dir, np.ndarray) and len(a_dir) == len(ts):
+                            try:
+                                pos_dir = compute_pos_from_accel(a_dir.astype(float), ts.astype(float), start_pos=0.0)
+                                # Add computed integ_pos.x to new 'imu' key
+                                if 'integ_pos' not in mpu_data:
+                                    mpu_data['integ_pos'] = {}
+                                mpu_data['integ_pos'][direction] = pos_dir
+                                if 'timestamp' not in mpu_data['integ_pos']:
+                                    mpu_data['integ_pos']['timestamp'] = ts
+                            except Exception as e:
+                                print(f"Error computing position for {mpu_key}: {e}")
+
+        return self.extracted_data
+
+    def _ensure_dict_in_extracted_data(self, sensor_type, mpu_unit=None):
+        """Ensure that the dictionary structure exists in extracted_data."""
+        # Use 'mpuNone' if mpu_unit is actually None
+        mpu_key = f"mpu{mpu_unit}"
+
+        if mpu_key not in self.extracted_data:
+            self.extracted_data[mpu_key] = {}
+        if sensor_type not in self.extracted_data[mpu_key]:
+            self.extracted_data[mpu_key][sensor_type] = {}
+        return self.extracted_data[mpu_key][sensor_type]
+
+    def _convert_lists_to_arrays(self):
+        """Convert all data lists within extracted_data to numpy arrays. Handles nested dicts."""
+        def convert_dict_values(d):
+            for key, value in d.items():
+                if isinstance(value, list):
+                    try:
+                        # Attempt to convert to numpy array
+                        # Allow object dtype for lists containing non-numerics or varying lengths (like rotation lists)
+                        d[key] = np.array(value, dtype=object if not all(isinstance(i, (int, float)) for i in value) else None)
+                        # Try converting object arrays of numbers/lists-of-numbers to numeric if possible
+                        if d[key].dtype == object:
+                            try:
+                                first_elem = d[key][0]
+                                if isinstance(first_elem, (list, np.ndarray)):
+                                    # Attempt conversion to a 2D numeric array if elements are lists/arrays
+                                    d[key] = np.array(value, dtype=float)
+                                elif isinstance(first_elem, (int, float)):
+                                    # Attempt conversion to a 1D numeric array if elements are numbers
+                                    d[key] = np.array(value, dtype=float)
+                            except (IndexError, TypeError, ValueError):
+                                pass # Keep as object array if conversion fails or list is empty
+                    except Exception as e:
+                        print(f"Warning: Could not convert list for key '{key}' to numpy array: {e}")
+                        # Keep as list if conversion fails entirely
+                        pass
+                elif isinstance(value, dict):
+                    convert_dict_values(value) # Recurse for nested dictionaries
+
+        convert_dict_values(self.extracted_data)
+
+
+    def align_data(self, reference_sensor='encoder', reference_field='timestamp',
+                  reference_mpu=1, target_fields=None):
+        """
+        Align sensor data to a reference timestamp using linear interpolation.
+
+        Parameters:
+        - reference_sensor: The sensor type containing the reference timestamps (default: 'encoder')
+        - reference_field: The field name of the timestamps within the reference sensor (default: 'timestamp')
+        - reference_mpu: The MPU unit number of the reference sensor (default: 1)
+        - target_fields: Dict specifying {sensor_type: [field_name1, field_name2]} to align.
+                         If None, attempts to align all numeric fields that have a 'timestamp'
+                         field in the same sensor group (default: None).
+
+        Returns:
+        - Dictionary containing the aligned data. Timestamps are under ['reference']['timestamps'].
+          Other data is nested under [mpu_number][sensor_type][field_name].
+        """
+        if not self.extracted_data:
+            print("Warning: No data extracted. Running extract_all_data().")
+            self.extract_all_data()
+            if not self.extracted_data:
+                raise ValueError("Data extraction failed or produced no data.")
+
+
+        # Create aligned data structure
+        self.aligned_data = {}
+
+        # --- Get Reference Timestamps ---
+        ref_mpu_key = f"mpu{reference_mpu}"
+        if ref_mpu_key not in self.extracted_data:
+            raise ValueError(f"Reference MPU key '{ref_mpu_key}' not found in extracted data. Available keys: {list(self.extracted_data.keys())}")
+        if reference_sensor not in self.extracted_data[ref_mpu_key]:
+            raise ValueError(f"Reference sensor '{reference_sensor}' not found in MPU {reference_mpu}. Available sensors: {list(self.extracted_data[ref_mpu_key].keys())}")
+
+        ref_sensor_data = self.extracted_data[ref_mpu_key][reference_sensor]
+        if reference_field not in ref_sensor_data:
+            raise ValueError(f"Reference field '{reference_field}' not found in {ref_mpu_key}.{reference_sensor}. Available fields: {list(ref_sensor_data.keys())}")
+
+        ref_timestamps = ref_sensor_data[reference_field]
+
+        # Ensure reference timestamps are numeric and sorted
+        if not isinstance(ref_timestamps, np.ndarray) or not np.issubdtype(ref_timestamps.dtype, np.number):
+            raise TypeError(f"Reference timestamps ({ref_mpu_key}.{reference_sensor}.{reference_field}) are not a numeric numpy array.")
+        if not np.all(np.diff(ref_timestamps) >= 0):
+            print("Warning: Reference timestamps are not monotonically increasing. Sorting them.")
+            sort_indices = np.argsort(ref_timestamps)
+            ref_timestamps = ref_timestamps[sort_indices]
+            # Apply sorting to other fields in the reference sensor if needed? For now, just sort timestamps.
+
+        if len(ref_timestamps) < 2:
+            raise ValueError("Need at least two reference timestamps for interpolation.")
+
+        self.aligned_data['reference'] = {
+            'sensor': reference_sensor,
+            'mpu': reference_mpu,
+            'timestamps': ref_timestamps
+        }
+        print(f"Using reference timestamps from {ref_mpu_key}.{reference_sensor}.{reference_field} (count: {len(ref_timestamps)}, range: {ref_timestamps.min()} to {ref_timestamps.max()})")
+
+        # --- Determine Target Fields ---
+        # If target_fields is None, automatically find all numeric fields
+        # associated with a 'timestamp' field within the same sensor group.
+        auto_target_fields = {}
+        if target_fields is None:
+            for mpu_key, mpu_data in self.extracted_data.items():
+                if not isinstance(mpu_data, dict): continue
+                mpu_number = int(mpu_key.replace('mpu', '')) if mpu_key.startswith('mpu') and mpu_key[3:].isdigit() else mpu_key
+
+                for sensor_type, sensor_data in mpu_data.items():
+                    # Check if this sensor group has its own timestamp series
+                    if 'timestamp' in sensor_data and isinstance(sensor_data['timestamp'], np.ndarray) and len(sensor_data['timestamp']) > 1:
+                        current_target_fields = []
+                        for field_name, field_data in sensor_data.items():
+                            # Align numeric numpy arrays, excluding the timestamp itself
+                            if field_name != 'timestamp' and isinstance(field_data, np.ndarray) and np.issubdtype(field_data.dtype, np.number):
+                                # Ensure data length matches timestamp length for this sensor
+                                if len(field_data) == len(sensor_data['timestamp']):
+                                    current_target_fields.append(field_name)
+                                else:
+                                    print(f"Warning: Skipping {mpu_key}.{sensor_type}.{field_name}. Length mismatch with its timestamp (Data: {len(field_data)}, Timestamp: {len(sensor_data['timestamp'])}).")
+
+                        if current_target_fields:
+                            # Store per MPU to handle cases where same sensor type exists on multiple MPUs
+                            if mpu_number not in auto_target_fields: auto_target_fields[mpu_number] = {}
+                            auto_target_fields[mpu_number][sensor_type] = current_target_fields
+
+            target_fields_to_use = auto_target_fields
+        else:
+             # Validate user-provided target_fields structure if needed
+             target_fields_to_use = target_fields # Assume user provided dict like {mpu_num: {sensor:[fields]}} or similar structure expected below
+             print(f"Using provided target fields: {target_fields_to_use}")
+
+
+        # --- Align Each Target Field ---
+        for mpu_key, mpu_data in self.extracted_data.items():
+            if not isinstance(mpu_data, dict): continue
+
+            try:
+                # Extract MPU number reliably, handle 'mpuNone' etc.
+                if mpu_key.startswith('mpu') and mpu_key[3:].isdigit():
+                    mpu_number = int(mpu_key.replace('mpu', ''))
+                else:
+                    # Use the key itself if it doesn't fit the pattern, or skip
+                    # mpu_number = mpu_key
+                    print(f"Skipping alignment for non-standard MPU key: {mpu_key}")
+                    continue
+            except ValueError:
+                print(f"Skipping alignment for MPU key with invalid number: {mpu_key}")
+                continue
+
+            # Check if this MPU has any fields targeted for alignment
+            if mpu_number not in target_fields_to_use:
+                continue
+
+            mpu_target_sensors = target_fields_to_use[mpu_number]
+
+            for sensor_type, sensor_data in mpu_data.items():
+                # Check if this sensor type is targeted for this MPU
+                if sensor_type not in mpu_target_sensors:
+                    continue
+
+                # Check for timestamp again, essential for interpolation
+                if 'timestamp' not in sensor_data or not isinstance(sensor_data['timestamp'], np.ndarray):
+                    print(f"Warning: Skipping {mpu_key}.{sensor_type}. No valid timestamp array found.")
+                    continue
+
+                sensor_timestamps = sensor_data['timestamp']
+
+                # Ensure sensor timestamps are numeric and have sufficient length
+                if not np.issubdtype(sensor_timestamps.dtype, np.number) or len(sensor_timestamps) < 2:
+                    print(f"Warning: Skipping {mpu_key}.{sensor_type}. Timestamps are not numeric or insufficient count ({len(sensor_timestamps)}).")
+                    continue
+
+                # Ensure sensor timestamps are sorted
+                if not np.all(np.diff(sensor_timestamps) >= 0):
+                    print(f"Warning: Timestamps for {mpu_key}.{sensor_type} are not sorted. Sorting them along with data.")
+                    sort_indices = np.argsort(sensor_timestamps)
+                    sensor_timestamps = sensor_timestamps[sort_indices]
+                    # Also sort the data fields that will be interpolated
+                    fields_to_align = mpu_target_sensors[sensor_type]
+                    for field_name in fields_to_align:
+                        if field_name in sensor_data and isinstance(sensor_data[field_name], np.ndarray) and len(sensor_data[field_name]) == len(sort_indices):
+                            sensor_data[field_name] = sensor_data[field_name][sort_indices]
+                        elif field_name in sensor_data:
+                            print(f"Warning: Could not sort data for {mpu_key}.{sensor_type}.{field_name} due to length mismatch or type.")
+
+
+                # Get fields to align for this sensor from the target list
+                fields_to_align = mpu_target_sensors[sensor_type]
+                if not isinstance(fields_to_align, list): # Ensure it's a list
+                    fields_to_align = [fields_to_align]
+
+                for field_name in fields_to_align:
+                    if field_name not in sensor_data:
+                        print(f"Warning: Target field '{field_name}' not found in {mpu_key}.{sensor_type}.")
+                        continue
+
+                    field_data = sensor_data[field_name]
+
+                    # Final checks before interpolation
+                    if not isinstance(field_data, np.ndarray) or not np.issubdtype(field_data.dtype, np.number):
+                        print(f"Warning: Skipping interpolation for {mpu_key}.{sensor_type}.{field_name}. Data is not a numeric numpy array.")
+                        continue
+                    if len(field_data) != len(sensor_timestamps):
+                        print(f"Warning: Skipping interpolation for {mpu_key}.{sensor_type}.{field_name}. Data length ({len(field_data)}) doesn't match timestamp length ({len(sensor_timestamps)}).")
+                        continue
+
+                    # --- Perform Interpolation ---
+                    try:
+                        # Use fill_value="extrapolate" if you want to extrapolate beyond the sensor's time range
+                        # Use bounds_error=False, fill_value=np.nan to put NaN for points outside the range
+                        interp_func = interp1d(
+                            sensor_timestamps,
+                            field_data,
+                            kind='linear', # Common choice, others: 'nearest', 'zero', 'slinear', 'quadratic', 'cubic'
+                            bounds_error=False, # Don't raise error if ref_timestamps are outside sensor_timestamps range
+                            fill_value=np.nan   # Fill values outside the range with NaN
+                        )
+
+                        # Interpolate the field at reference timestamps
+                        interpolated_values = interp_func(ref_timestamps)
+
+                        # --- Store the Aligned Data ---
+                        if mpu_number not in self.aligned_data:
+                            self.aligned_data[mpu_number] = {}
+                        if sensor_type not in self.aligned_data[mpu_number]:
+                            self.aligned_data[mpu_number][sensor_type] = {}
+
+                        self.aligned_data[mpu_number][sensor_type][field_name] = interpolated_values
+                        # print(f"Aligned {mpu_key}.{sensor_type}.{field_name}") # Verbose logging
+
+                    except ValueError as ve:
+                        # Catches issues like non-unique timestamp values if sorting didn't fix it
+                        print(f"Interpolation ValueError for {mpu_key}.{sensor_type}.{field_name}: {str(ve)}. Ensure timestamps are unique and sorted.")
+                        print(f"Timestamps: {sensor_timestamps}")
+                    except Exception as e:
+                        # Catch any other unexpected interpolation errors
+                        print(f"Error interpolating {mpu_key}.{sensor_type}.{field_name}: {type(e).__name__} - {str(e)}")
+
+        # Check how much data was actually aligned
+        aligned_count = 0
+        for mpu, mpu_d in self.aligned_data.items():
+            if mpu == 'reference': continue
+            for sensor, sensor_d in mpu_d.items():
+                aligned_count += len(sensor_d)
+
+        if aligned_count == 0 and target_fields is None:
+            print("\nWarning: No data fields were aligned. Possible reasons:")
+            print("- Reference sensor/MPU/field incorrect?")
+            print("- No other sensors had matching 'timestamp' fields and numeric data?")
+            print("- Timestamps ranges do not overlap significantly?")
+            print("- Data length mismatches within sensor groups?")
+
+
+        return self.aligned_data
+
+    def export_to_pandas(self):
+        """Export data to pandas DataFrame."""
+        if not self.aligned_data or 'reference' not in self.aligned_data or 'timestamps' not in self.aligned_data['reference']:
+            #print("Warning: Aligned data not available, exporting raw extracted data if available.")
+            data_source = self.extracted_data
+        else:
+            data_source = self.aligned_data
+
+        df_dict = {}
+        if 'reference' in data_source and 'timestamps' in data_source['reference']:
+            df_dict['timestamp'] = data_source['reference']['timestamps']
+        else:
+            # Try to find timestamp(s) from any sensor group
+            found_ts = False
+            for mpu_key, mpu_data in data_source.items():
+                if mpu_key == 'reference':
+                    continue
+                for sensor_type, sensor_data in mpu_data.items():
+                    if 'timestamp' in sensor_data:
+                        df_dict['timestamp'] = sensor_data['timestamp']
+                        found_ts = True
+                        break
+                if found_ts:
+                    break
+            if 'timestamp' not in df_dict:
+                raise ValueError("No timestamp data available for export.")
+
+        for key, value in data_source.items():
+            if key == 'reference':
+                continue
+            for sensor_type, sensor_data in value.items():
+                for field_name, field_values in sensor_data.items():
+                    if field_name == 'timestamp':
+                        continue
+                    column_name = f"{key}_{sensor_type}_{field_name}" if key.startswith("mpu") else f"{sensor_type}_{field_name}"
+                    if column_name in df_dict:
+                        print(f"Warning: Duplicate column name generated: {column_name}. Overwriting.")
+                    df_dict[column_name] = field_values
+
+        try:
+            # Flatten multi-dimensional arrays to avoid DataFrame errors
+            for name, value in df_dict.items():
+                if isinstance(value, np.ndarray) and (value.ndim > 1):
+                    df_dict[name] = list(value)
+            df = pd.DataFrame(df_dict)
+            return df
+        except ValueError as e:
+            print(f"\nError creating DataFrame. Error: {e} \nCheck for unequal array lengths:")
+            for name, data in df_dict.items():
+                print(f"  Column '{name}': Length {len(data)}")
+            raise ValueError(f"Could not create DataFrame: {e}")
+
+    def print_data(self, sensor_types=None, mpu_units=None, num_rows=10):
+        # Print a preview of the data in a DataFrame format.
+ 
+        try:
+            df = self.export_to_pandas()
+        except Exception as e:
+            print(f"Error exporting data to DataFrame for printing: {e}")
+            return
+
+        # Filter columns based on sensor_types and mpu_units if specified
+        cols_to_show = ['timestamp']
+        available_mpus = [mpu for mpu in self.aligned_data.keys() if mpu != 'reference'] if self.aligned_data else [mpu for mpu in self.extracted_data.keys()]
+        show_mpus = mpu_units if mpu_units is not None else available_mpus
+
+        all_sensors = set()
+        for mpu in show_mpus:
+            if (self.aligned_data and mpu in self.aligned_data) or (not self.aligned_data and mpu in self.extracted_data):
+                if self.aligned_data:
+                    all_sensors.update(self.aligned_data[mpu].keys())
+                else:
+                    all_sensors.update(self.extracted_data[mpu].keys())
+        show_sensors = sensor_types if sensor_types is not None else list(all_sensors)
+
+        for mpu in show_mpus:
+            for sensor in show_sensors:
+                data_source = self.aligned_data if self.aligned_data else self.extracted_data
+                if mpu in data_source and sensor in data_source[mpu]:
+                    for field in data_source[mpu][sensor].keys():
+                         col_name = f"mpu{mpu}_{sensor}_{field}"
+                         if col_name in df.columns:
+                            cols_to_show.append(col_name)
+
+        if len(cols_to_show) > 1:
+            with pd.option_context('display.max_rows', num_rows,
+                                    'display.max_columns', None,
+                                    'display.width', 1000):
+                                    print(df[cols_to_show].head(num_rows))
+        else:
+            print("No columns match the specified filters.")
+
+        print(f"\nShowing first {min(num_rows, len(df))} rows.")
+        print(f"Total rows: {len(df)}, Total columns in full exported data: {len(df.columns)}")
+
+    def visualize(self, sensor_types=None, mpu_units=None, fields=None, figsize=(8, 3), sharex=True):
+        """
+        Visualize the aligned sensor data, plotting each field on its own subplot.
+
+        Parameters:
+        - sensor_types: List of sensor types to plot (e.g., ['pressure', 'acceleration']). Default: all aligned.
+        - mpu_units: List of MPU units to plot (e.g., [0, 1]). Default: all aligned.
+        - fields: Optional: List of specific field names to plot (e.g., ['depth0', 'x']). Default: all aligned fields for the selected sensors/MPUs.
+        - figsize: Figure size (width, height) per subplot in inches.
+        - sharex: Whether subplots should share the x-axis (default: True).
+        """
+        # If aligned data exists, use it; otherwise, fallback to extracted data.
+        if self.aligned_data and 'reference' in self.aligned_data and 'timestamps' in self.aligned_data['reference']:
+            # Reference timestamps (use copy to avoid modifying original)
+            timestamps = self.aligned_data['reference']['timestamps'].copy()
+            # Optional: Convert timestamps for plotting if they are large numbers (e.g., ms to s)
+            # timestamps_plot = (timestamps - timestamps[0]) / 1000.0 # Example: relative time in seconds if timestamps are ms
+            timestamps_plot = timestamps # Use original for now
+
+            # Determine which MPUs, sensors, and fields to plot
+            target_mpus = set()
+            target_sensors = set()
+            all_plot_items = [] # List of (mpu, sensor, field, data) tuples
+
+            available_mpus = [mpu for mpu in self.aligned_data.keys() if mpu != 'reference']
+            plot_mpus = mpu_units if mpu_units is not None else available_mpus
+
+            for mpu in plot_mpus:
+                if mpu not in self.aligned_data:
+                    print(f"Warning: MPU {mpu} not found in aligned data.")
+                    continue
+                target_mpus.add(mpu)
+                available_sensors = self.aligned_data[mpu].keys()
+                plot_sensors = sensor_types if sensor_types is not None else available_sensors
+
+                for sensor in plot_sensors:
+                    if sensor not in self.aligned_data[mpu]:
+                        # print(f"Warning: Sensor {sensor} not found for MPU {mpu} in aligned data.")
+                        continue
+                    target_sensors.add(sensor)
+                    available_fields = self.aligned_data[mpu][sensor].keys()
+                    plot_fields = fields if fields is not None else available_fields
+
+                    for field in plot_fields:
+                        negative = False
+                        if field[0] == '-':
+                            field = field[1:]
+                            negative = True
+
+
+                        if field not in self.aligned_data[mpu][sensor]:
+                            # print(f"Warning: Field {field} not found for MPU {mpu}, Sensor {sensor}.")
+                            continue
+
+                        field_data = self.aligned_data[mpu][sensor][field]
+                        # Ensure data has same length as timestamps
+                        if len(field_data) == len(timestamps_plot):
+                            all_plot_items.append((mpu, sensor, field, field_data, negative))
+                        else:
+                            print(f"Warning: Skipping plot for mpu{mpu}_{sensor}_{field}. Length mismatch (Data: {len(field_data)}, Timestamps: {len(timestamps_plot)}).")
+
+
+            if not all_plot_items:
+                print("No data found to plot based on the specified filters.")
+                return
+
+            # Group items by field name for plotting on separate axes
+            plots_by_field = defaultdict(list)
+            for mpu, sensor, field, data, negative in all_plot_items:
+                plots_by_field[field].append({'mpu': mpu, 'sensor': sensor, 'data': data, 'negative': negative})
+
+            num_plots = len(plots_by_field)
+            if num_plots == 0:
+                print("No valid fields to plot.")
+                return
+
+            # Create figure and axes
+            fig, axes = plt.subplots(num_plots, 1, figsize=(figsize[0], figsize[1] * num_plots), sharex=sharex)
+            if num_plots == 1: # Make axes subscriptable even if only one plot
+                axes = [axes]
+
+            # Plot data
+            ax_idx = 0
+            for field_name, plot_list in plots_by_field.items():
+                ax = axes[ax_idx]
+                for plot_item in plot_list:
+                    mpu = plot_item['mpu']
+                    sensor = plot_item['sensor']
+                    data = plot_item['data']
+                    if plot_item['negative']:
+                        data = -data # Negate data if specified
+                    label = f"MPU {mpu} ({sensor})"
+                    ax.plot(timestamps_plot, data, label=label, marker='.', markersize=2, linestyle='-') # Small markers + line
+
+                ax.set_title(f"Field: {field_name}")
+                ax.set_ylabel("Value")
+                ax.legend()
+                ax.grid(True)
+                ax_idx += 1
+
+            # Common X label
+            if sharex:
+                axes[-1].set_xlabel("Timestamp") # Or "Time (s)" if converted
+            else:
+                for ax in axes:
+                    ax.set_xlabel("Timestamp")
+
+
+            plt.suptitle(f"Aligned Sensor Data (Ref: MPU {self.aligned_data['reference']['mpu']} {self.aligned_data['reference']['sensor']})", fontsize=16)#, y=1.02) # Adjust y position
+            plt.tight_layout(rect=[0, 0.03, 1, 0.98]) # Adjust layout to prevent title overlap
+            plt.show()
+
+        else:
+            print("Aligned data not available. Using extracted data for visualization. Data might not be synchronized.")
+            all_plot_items = []  # Each item: (mpu_key, sensor, field, timestamps, y_data)
+            available_mpus = list(self.extracted_data.keys())
+            # Use provided mpu_units if given, adapting number to key format if needed.
+            plot_mpus = []
+            if mpu_units is not None:
+                for m in mpu_units:
+                    key = f"mpu{m}" if f"mpu{m}" in self.extracted_data else m
+                    plot_mpus.append(key)
+            else:
+                plot_mpus = available_mpus
+
+            for mpu_key in plot_mpus:
+                if mpu_key not in self.extracted_data:
+                    print(f"Warning: MPU {mpu_key} not found in extracted data.")
+                    continue
+                mpu_data = self.extracted_data[mpu_key]
+                sensors = sensor_types if sensor_types is not None else mpu_data.keys()
+                for sensor in sensors:
+                    if sensor not in mpu_data:
+                        continue
+                    sensor_data = mpu_data[sensor]
+                    if 'timestamp' not in sensor_data:
+                        print(f"Warning: Sensor {sensor} in {mpu_key} has no timestamp.")
+                        continue
+                    timestamps = sensor_data['timestamp']
+                    for field in (fields if fields is not None else sensor_data.keys()):
+                        negative = False
+                        if field[0] == '-':
+                            field = field[1:]
+                            negative = True
+
+                        if field == 'timestamp' or field not in sensor_data:
+                            continue
+                        y_data = sensor_data[field]
+                        if len(y_data) != len(timestamps):
+                            print(f"Warning: Length mismatch in {mpu_key}.{sensor}.{field}. Skipping.")
+                            continue
+                        all_plot_items.append((mpu_key, sensor, field, timestamps, y_data, negative))
+            if not all_plot_items:
+                print("No data to plot based on the specified filters in extracted data.")
+                return
+
+            num_plots = len(all_plot_items)
+            if num_plots > 8:
+                ncols = 3
+                nrows = (num_plots + 2) // ncols
+            elif num_plots > 3:
+                ncols = 2
+                nrows = (num_plots + 1) // ncols
+            else:
+                ncols = 1
+                nrows = num_plots
+            
+            _, axes = plt.subplots(nrows, ncols, figsize=(figsize[0]*ncols, figsize[1]*nrows), sharex=sharex)
+
+            # Flatten the axes array so that each element is a matplotlib Axes object
+            axes = np.array(axes).flatten()
+            # Remove the single plot check (not needed after flattening)
+            for ax, (mpu_key, sensor, field, timestamps, y_data, negative) in zip(axes, all_plot_items):
+                if y_data.ndim > 1:
+                    vals = ["x", "y", "z", "xr", "yr", "zr"]
+                    for i in range(y_data.shape[1]):
+                        if negative:
+                            y_data[:, i] = -y_data[:, i]
+                        ax.plot(timestamps, y_data[:, i], marker='.', markersize=2, linestyle='-',
+                                label=f"{mpu_key} ({sensor}) - {field}_{vals[i]}")
+                else:
+                    if negative:
+                        y_data = -y_data
+                    ax.plot(timestamps, y_data, marker='.', markersize=2, linestyle='-',
+                            label=f"{mpu_key} ({sensor}) - {field}")
+                ax.set_title(f"{mpu_key}.{sensor}.{field}")
+                ax.set_ylabel("Value")
+                ax.legend()
+                ax.grid(True)
+            axes[-1].set_xlabel("Timestamp")
+            plt.tight_layout()
+            plt.show()
+
+# --- Example Usage ---
+if __name__ == "__main__":
+    filenames = []
+    #filenames.extend(["all_runs_ordered"])
+
+    filenames.extend(["ChArUco Quad 2m run2"])
+    #filenames.extend(["ChArUco Quad 7m run1"])
+
+    '''filenames.extend(["ChArUco Quad 2m run1", "ChArUco Quad 2m run2", "ChArUco Quad 2m run3"])
+    filenames.extend(["ChArUco Quad 4.5m run1", "ChArUco Quad 4.5m run2", "ChArUco Quad 4.5m run3"])
+    filenames.extend(["ChArUco Quad 7m run3", "ChArUco Quad 7m run2", "ChArUco Quad 7m run1"])
+
+    filenames.extend(["ArUco Quad 2m run1", "ArUco Quad 2m run2", "ArUco Quad 2m run3"])
+    filenames.extend(["ArUco Quad 4.5m run1", "ArUco Quad 4.5m run2", "ArUco Quad 4.5m run3"])
+    filenames.extend(["ArUco Quad 7m run1", "ArUco Quad 7m run2", "ArUco Quad 7m run3"])
+
+    filenames.extend(["ChArUco Single 2m run1", "ChArUco Single 2m run2", "ChArUco Single 2m run3"])
+    filenames.extend(["ChArUco Single 4.5m run1", "ChArUco Single 4.5m run2", "ChArUco Single 4.5m run3"])
+    filenames.extend(["ChArUco Single 7m run1", "ChArUco Single 7m run2", "ChArUco Single 7m run3"])
+
+    filenames.extend(["ArUco Single 2m run1", "ArUco Single 2m run2", "ArUco Single 2m run3"])
+    filenames.extend(["ArUco Single 4.5m run1", "ArUco Single 4.5m run2", "ArUco Single 4.5m run3"])
+    filenames.extend(["ArUco Single 7m run1", "ArUco Single 7m run2", "ArUco Single 7m run3"])
+
+    filenames.extend(["ChArUco Single 4.5-2m", "ChArUco Single 4.5-7m"])
+    filenames.extend(["ArUco Single 2-4.5m", "ArUco Single 7-4.5m"])
+    filenames.extend(["ChArUco Quad 3.8-4.5m", "ChArUco Quad 7-4.5m"])
+    filenames.extend(["ArUco Quad 4.5-2m", "ArUco Quad 4.5-7m"])'''
+
+    filepaths = [f"recordings/{name}.json" for name in filenames]
+    processor = DataProcessor(filepaths)
+    processor.load_data()
+
+    # Set camera timestamps to averaged timestamps
+    averaged_timestamps = processor.process_data_timings("result") # "result" or "raw"
+    for data in processor.data:
+        if data['mpu_unit'] == 4:
+            data['camera']['timestamp'] = averaged_timestamps[timestamp_lines]
+            timestamp_lines += 1
+    if timestamp_lines != len(averaged_timestamps):
+        print("Warning: Mismatch in camera timestamps and averaged timestamps count.")
+        exit(1)
+
+
+    # Get the offset from zero for the camera data by averaging all values within the first 1000ms
+    marker_unit = 2
+    time_correction = 500 # Time correction in ms for camera data
+
+    camera_data = []
+    initial_timestamp = None
+    for data in processor.data:
+        if data['mpu_unit'] == 4:
+            if 'camera_pos_'+str(marker_unit) not in data:
+                continue
+            if initial_timestamp is None:
+                initial_timestamp = data['camera']['timestamp']
+            if data['camera']['timestamp'] - initial_timestamp < 1000:
+                camera_data.append(data['camera_pos_'+str(marker_unit)]['position'][1])
+            else:
+                break
+    
+    if camera_data:
+        camera_data = np.array(camera_data)
+        camera_pos_offset = np.mean(camera_data, axis=0)
+        print(f"\nCamera position offset: {camera_pos_offset} +- {np.std(camera_data, axis=0)} (# vals: {len(camera_data)})")
+
+        offset_encoder = False
+        if offset_encoder:
+            for data in processor.data:
+                if data['mpu_unit'] == 0:
+                    data['encoder']['distance'] -= camera_pos_offset
+            camera_pos_offset = 0
+
+
+    # Create a new data entry for the camera data that checks the timestamp difference between the camera y-value and the encoder value for a specific position value
+    for data in processor.data:
+        if data['mpu_unit'] == 4:
+            if 'camera_pos_'+str(marker_unit) not in data:
+                continue
+
+            position_val = data['camera_pos_'+str(marker_unit)]['position'][1] - camera_pos_offset
+            position_timestamp = data['camera']['timestamp']+time_correction
+            for data_ref in processor.data:
+                if data_ref['mpu_unit'] == 0:
+                    if -data_ref['encoder']['distance'] < position_val:
+                        if abs(position_timestamp - data_ref['encoder']['timestamp']) > 1000:
+                            data['camera_pos_'+str(marker_unit)]['time_offset'] = 0
+                        else:
+                            data['camera_pos_'+str(marker_unit)]['time_offset'] = position_timestamp - data_ref['encoder']['timestamp']
+                        break
+                    else:
+                        data['camera_pos_'+str(marker_unit)]['time_offset'] = 0
+
+            data['camera_pos_2']['position'][1] = data['camera_pos_2']['position'][1] - camera_pos_offset
+
+    extracted = processor.extract_all_data()
+
+
+    #print("\n--- Aligning Data ---")
+    #aligned_data = processor.align_data(reference_sensor='encoder', reference_mpu=1)
+
+    # Print preview of aligned data
+    #print("\n--- Data Preview ---")
+    #processor.print_data(sensor_types=['acceleration'], mpu_units=[0, 1, 4], num_rows=5)
+
+    # Visualize specific aligned data
+    # Plot acceleration (x, y, z) from MPU 0 and pressure depth0 from MPU 0 & 3
+    print("\n--- Visualizing Data ---")
+    #processor.visualize(mpu_units=[0], sensor_types=['acceleration'], fields=['x', 'y', 'z'])
+    #processor.visualize(mpu_units=[0], sensor_types=['gyroscope'], fields=['x', 'y', 'z'])
+    #processor.visualize(mpu_units=[0], sensor_types=['acceleration','integ_pos'], fields=['x', 'y', 'z'])
+    #processor.visualize(mpu_units=[0, 3], sensor_types=['pressure'], fields=['depth0', 'depth1'])
+    #processor.visualize(mpu_units=[4], sensor_types=['camera_pos_0', 'camera_pos_1', 'camera_pos_2', 'camera_pos_3'], fields=['position'])
+    #processor.visualize(mpu_units=[0, 4], sensor_types=['camera_pos_0', 'camera_pos_1', 'camera_pos_2', 'camera_pos_3', 'integ_pos'], fields=['position', 'x', 'y', 'z'])
+    #processor.visualize(mpu_units=[4], sensor_types=['camera_pos_0', 'camera_pos_1', 'camera_pos_2', 'camera_pos_3'], fields=['rotation'])
+    
+    processor.visualize(mpu_units=[0, 4], sensor_types=['camera_pos_3', 'camera_pos_2', 'camera_pos_1', 'camera_pos_0', 'global_pos', 'integ_pos'], fields=['position', 'x', 'y', 'z'])
+
     #processor.visualize(mpu_units=[0, 4], sensor_types=['camera_pos_2', 'encoder', 'camera', 'integ_pos'], fields=['position', '-distance', 'time_offset', 'y'])